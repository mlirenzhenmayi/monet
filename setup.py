--- conflicted
+++ resolved
@@ -11,7 +11,7 @@
 
 setup(
     name='monet',
-    version='1.2',
+    version='2.0',
     url='https://github.com/noaa-oar-arl/MONET',
     license='MIT',
     author='Barry D. Baker',
@@ -19,7 +19,6 @@
     maintainer='Barry Baker',
     maintainer_email='barry.baker@noaa.gov',
     packages=find_packages(),
-<<<<<<< HEAD
     keywords=[
         'model', 'verification', 'hysplit', 'cmaq', 'atmosphere', 'camx',
         'evaluation'
@@ -31,13 +30,5 @@
         'pandoc'
     ],
     dependency_links=[
-        "git+ssh://git@github.com/barronh/pseudonetcdf.git@develop",
-        "git+ssh://git@github.com/barronh/xarray.git@pnc-backend"
-    ])
-=======
-    keywords=['model','verification','hysplit','cmaq','atmosphere','camx','evaluation'],
-    description='The Model and Observation Evaluation Toolkit (MONET)',
-    install_requires=['numpy', 'pandas', 'wget', 'pyresample', 'netcdf4', 'pynio', 'xarray', 'dask', 'matplotlib', 'seaborn', 'pseudonetcdf'],
-    dependency_links=["git+ssh://git@github.com/barronh/pseudonetcdf.git@develop", "git+ssh://git@github.com/barronh/xarray.git@pnc-backend"]
-)
->>>>>>> 122196d3
+        "git+ssh://git@github.com/barronh/pseudonetcdf.git",
+    ])