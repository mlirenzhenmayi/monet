# vim: tabstop=8 expandtab shiftwidth=4 softtabstop=4
import datetime

import numpy as np


"""
Classes to read and write input file for HYSPLIT.
Emissions file see https://ready.arl.noaa.gov/hysplitusersguide/S417.htm
   class EmiTimes : EMITTIMES file which can be used as input to HYSPLIT.
                    to specify emissions.
   class EmitCycle : one cycle in an EMITTIMES file
   class EmitLine  : one line in an EMITTIMES file
"""


class EmiTimes(object):
    """
    Class to represent and EMITTIMES file which can be used as input to HYSPLIT.
    Helper classes are EmitCycle which represents one emissions Cycle in the
    file and EmitLine which represents one line in the file.


    General usage is to initialize the class
    efile = EmiTimes(filename)

    Then either read an existing file.
    efile.read_file()

    or create a new file by first adding cycles.
    efile.add_cycle(start_date, duration)
    and then adding records
    efile.add_record(date, duraction, lat, lon, height, rate, area, heat)

    The class will automatically put the record into the correct emission
    cycle based on the date.
    efile.write_new(filename)

    The class will also automatically write dummy lines with 0 emissions to
    make sure that each emission cycle has the same number of lines (which is
    required by HYSPLIT).


    other capabilities include

    efile.filter_records:remove records which lie outside a defined
                         rectangular area.

    """

    def __init__(self, filename="EMITIMES.txt", nanvalue=None):
        self.filename = filename
        self.cycle_list = []  # list of EmitCycle objects.
        self.ncycles = 0
        self.chash = {}
        self.sdatelist = []
        self.nanvalue = nanvalue  # if NaN shows up, what value to use.
        # if None, will throw and error if there a Nan
        self.header = self.header_str()

    def header_str(self):
        """
        default header string for EMITTIMES file
        RETURNS

        returnval : str
        """
        returnval = "YYYY MM DD HH    DURATION(hhhh) #RECORDS \n"
        returnval += "YYYY MM DD HH MM DURATION(hhmm) "
        returnval += "LAT LON HGT(m) RATE(/h) AREA(m2) HEAT(w)  \n"
        return returnval

    def modify_header(self, hstring):
        self.header = hstring

    def findmaxrec(self):
        """
        Find cycle with the most records and return number of records in that
        cycle.
        This is used when writing an EmitTimes file since HYSPLIT
        requires each cycle to have the same number of records.
        Cycles with less records will have dummy records added.
        Returns
        maxrec : int
           maximum number of records.
        """
        maxrec = 0
        for ec in self.cycle_list:
            if ec.nrecs > maxrec:
                maxrec = ec.nrecs
        return maxrec

    def write_new(self, filename):
        """
        write a new EmitTimes file to filename.
        filename : str
        """
        maxrec = self.findmaxrec()
        with open(filename, "w") as fid:
            fid.write(self.header)
        for ecycle in self.cycle_list:
            for iii in range(0, maxrec - ecycle.nrecs):
                ecycle.add_dummy_record()
            ecycle.write_new(filename)

    def read_file(self, verbose=False):
        """
        Reads an EmitTimes file.
        verbose: boolean
        """
        with open(self.filename, "r") as fid:
            lines = fid.readlines()
            iii = 2
            while iii < len(lines):
                if verbose:
                    print("NEW CYCLE")
                ec = EmitCycle()
                nrecs = ec.parse_header(lines[iii])
                check = ec.read_cycle(lines[iii + 1 : iii + nrecs + 1])
                if not check:
                    break
                else:
                    self.cycle_list.append(ec)
                    self.ncycles += 1
                iii += nrecs + 1

    def add_cycle(self, sdate, duration):
        """
        Adds information on a cycle to an EmiTimes object.
        sdate: datetime object
               start time of cycle.
        duration : integer
               duratio in hours of cycle.
        """
        self.ncycles += 1
        ec = EmitCycle(sdate, duration)
        self.cycle_list.append(ec)
        d1 = sdate
        dt = datetime.timedelta(hours=int(duration))
        d2 = sdate + dt
        self.chash[self.ncycles - 1] = (d1, d2)
        self.sdatelist.append(sdate)

    def filter_records(self, llcrnr, urcrnr):
        """ removes records which are outside the box
            described by llcrnr = (lat, lon) lower left corner
                         urcrnr = (lat, lon) upper right corner
        """
        for ec in self.cycle_list:
            ec.filter_records(llcrnr, urcrnr)

    def add_record(
        self, date, duration, lat, lon, height, rate, area, heat, nanvalue=0
    ):
        """
        adds a record to a cycle based on the date of the record.
        Returns:
           rvalue : boolean
           False if no cycle could be found to add the record to.
        """
        # This block determines which cycle the record goes into
        # based on the date.
        cycle_number = -1
        for ccc in self.chash:
            if date >= self.chash[ccc][0] and date < self.chash[ccc][1]:
                cycle_number = ccc
        if cycle_number == -1:
            rvalue = False
        else:
            self.cycle_list[cycle_number].add_record(
                date, duration, lat, lon, height, rate, area, heat, nanvalue
            )
            rvalue = True
        return rvalue


class EmitCycle(object):
    """Helper class for EmitTimes
    This represents a cycle in an EmitTimes file.
    Each cycle begins with a line which has the start date, duration
    and number of records. Then the records follow.
    """

    # def __init__(self, filename='EMITIMES.txt'):

    def __init__(self, sdate=None, duration=None):
        self.sdate = sdate
        self.duration = duration  # duration of the cycle.
        self.recordra = []
        self.nrecs = 0
        # all cycles in a file must have same number of records.
        # so some cycles may need to have dummy records
        # with zero emissions.
        self.dummy_recordra = []
        self.drecs = 0

    def parse_header(self, header):
        """
        read header in the file.
        """
        temp = header.split()
        year = int(temp[0])
        month = int(temp[1])
        day = int(temp[2])
        hour = int(temp[3])
        # minute = int(temp[4])
        dhour = int(temp[4])
        nrecs = int(temp[5])
        self.sdate = datetime.datetime(year, month, day, hour)
        self.duration = datetime.timedelta(hours=dhour)
        self.nrecs = nrecs
        return nrecs

    def write_new(self, filename):
        """
        write new emittimes file.
        """
        maxrec = self.nrecs + self.drecs
        datestr = self.sdate.strftime("%Y %m %d %H ")
        # print('FILENAME EMIT', filename)
        with open(filename, "a") as fid:
            # fid.write(self.header_str())
            fid.write(datestr + " " + self.duration + " " + str(maxrec) + "\n")
            for record in self.recordra:
                fid.write(str(record))
            for record in self.dummy_recordra:
                fid.write(str(record))

    def parse_record(self, record):
        """
        Takes a string which is a line in an EMITTIMES file
        specifying an emission and turn it into an EmitLine object.
        record : string
        RETURNS
        EmitLine object.
        """
        temp = record.split()
        year = int(temp[0])
        month = int(temp[1])
        day = int(temp[2])
        hour = int(temp[3])
        # dhour = int(temp[5][0:2])
        # dmin = int(temp[5][-2:])
        duration = temp[5]
        sdate = datetime.datetime(year, month, day, hour)
        lat = float(temp[6])
        lon = float(temp[7])
        ht = float(temp[8])
        rate = float(temp[9])
        try:
            area = float(temp[10])
        except BaseException:
            area = 0
        try:
            heat = float(temp[11])
        except BaseException:
            heat = 0
        return EmitLine(sdate, duration, lat, lon, ht, rate, area, heat)

    def add_dummy_record(self):
        """uses last record in the recordra to get date and position"""
        rc = self.recordra[-1]
        # need to make lat lon slightly different or HYSPLIT
        # will think these are line sources and not calculate number
        # of particles to emit correctly in emstmp.f
        lat = rc.lat + np.random.rand(1)[0] * 10
        lon = rc.lon + np.random.rand(1)[0] * 10
        eline = EmitLine(rc.date, "0100", lat, lon, 0, 0, 0, 0)
        self.dummy_recordra.append(eline)
        self.drecs += 1

    def add_record(self, sdate, duration, lat, lon, ht, rate, area, heat, nanvalue=0):
        """Inputs
        sdate
        duration
        lat
        lon
        height
        rate
        area
        heat
        """
        eline = EmitLine(sdate, duration, lat, lon, ht, rate, area, heat, nanvalue)
        self.recordra.append(eline)
        self.nrecs += 1

    def read_cycle_header(self, header, verbose=False):
        """
        Read line containing header information for the emisson cycle.
        header : str
        verbose : boolean
        """
        nrecs = self.parse_header(header)
        if verbose:
            print("HEADER", header)
        return nrecs

    def read_cycle(self, lines, verbose=False):
        """
        Take lines from an emittimes file and turn them into
        instances of the EmitLine  class. Add them to the list of
        EmitLine objects.
        lines : list of str
        verbose: boolean
        """
        check = True
        recordra = []
        # header = fid.readline()
        # if verbose: print('HEADER', header, str(self.nrecs))
<<<<<<< HEAD
        # if not header:
        #  check=False
        # else:
        #    try:
        #       nrecs =  self.parse_header(header)
        #    except:
        #       return False
=======
        #  if not header:
        #   check=False
        #  else:
        #     try:
        #        nrecs =  self.parse_header(header)
        #     except:
        #        return False
>>>>>>> cb283860
        for temp in lines:
            if verbose:
                print("Line", temp)
            # parse record returns EmitLine object.
            recordra.append(self.parse_record(temp))
        self.recordra.extend(recordra)
        return check

    def filter_records(self, llcrnr, urcrnr):
        """ removes records which are outside the box
            described by llcrnr = (lat, lon) lower left corner
                         urcrnr = (lat, lon) upper right corner
        """
        iii = 0
        rrr = []
        for record in self.recordra:
            if record.lat < llcrnr[1] or record.lat > urcrnr[1]:
                rrr.append(iii)
            elif record.lon < llcrnr[0] or record.lon > urcrnr[0]:
                rrr.append(iii)
            iii += 1
        for iii in sorted(rrr, reverse=True):
            self.recordra.pop(iii)
            self.nrecs -= 1


class EmitLine(object):
    """
    Helper class for EmiTimes and EmitCycle.
    Represents one line in ane EMITTIMES file.

    methods:
    __init__
    checknan
    __str__

    """

    def __init__(
        self, date, duration, lat, lon, height, rate, area=0, heat=0, nanvalue=0
    ):
        self.date = date
        self.duration = duration
        self.lat = lat
        self.lon = lon
        self.height = height
        self.rate = rate
        self.area = area
        self.heat = heat
        self.message = ""
        nanpresent = self.checknan(nanvalue)
        if nanpresent:
            print(
                "WARNING: EmitFile NaNs present. \
          Being changed to "
                + str(nanvalue)
                + self.message
            )

    def checknan(self, nanvalue):
        """
        check to see if a nan is in the area or rate field.
        change the nan to self.nanvalue.
        """
        nanpresent = False
        if np.isnan(self.area):
            self.area = nanvalue
            nanpresent = True
            self.message += "area is Nan \n"
        if np.isnan(self.rate):
            self.rate = nanvalue
            nanpresent = True
            self.message += "rate is Nan \n"
        # if np.isnan(self.heat):
        #   self.heat = nanvalue
        #   nanpresent=True
        #   self.message += 'heat is Nan \n'
        return nanpresent

    def __str__(self):
        """
        output in correct format for EMITTIMES file.
        """
        returnstr = self.date.strftime("%Y %m %d %H %M ")
        returnstr += self.duration + " "
        returnstr += "{:1.4f}".format(self.lat) + " "
        returnstr += "{:1.4f}".format(self.lon) + " "
        returnstr += str(self.height) + " "
        returnstr += "{:1.2e}".format(self.rate) + " "
        returnstr += "{:1.2e}".format(self.area) + " "
        try:
            returnstr += "{:1.2e}".format(self.heat) + " \n"
        except BaseException:
            returnstr += str(self.heat) + " \n"
        return returnstr<|MERGE_RESOLUTION|>--- conflicted
+++ resolved
@@ -307,15 +307,6 @@
         recordra = []
         # header = fid.readline()
         # if verbose: print('HEADER', header, str(self.nrecs))
-<<<<<<< HEAD
-        # if not header:
-        #  check=False
-        # else:
-        #    try:
-        #       nrecs =  self.parse_header(header)
-        #    except:
-        #       return False
-=======
         #  if not header:
         #   check=False
         #  else:
@@ -323,7 +314,6 @@
         #        nrecs =  self.parse_header(header)
         #     except:
         #        return False
->>>>>>> cb283860
         for temp in lines:
             if verbose:
                 print("Line", temp)
