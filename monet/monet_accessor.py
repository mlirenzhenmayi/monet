--- conflicted
+++ resolved
@@ -219,8 +219,6 @@
         tight_layout()
         return ax
 
-<<<<<<< HEAD
-=======
     # def _check_and_fix_coords(self):
     #     if not self.obj.coords:
     #         # get the lat lons from the swath or area def
@@ -228,7 +226,6 @@
     #         self.obj.coords['longitude'] = lon
     #         self.obj.coords['latitude'] = lat
 
->>>>>>> fa454b20
     def _check_swath_def(self, defin):
         """checks if it is a pyresample SwathDefinition or AreaDefinition.
 
