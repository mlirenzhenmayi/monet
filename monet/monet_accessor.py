--- conflicted
+++ resolved
@@ -999,27 +999,13 @@
         else:
             transform = kwargs["transform"]
             kwargs.pop("transform", None)
-<<<<<<< HEAD
-        if "ax" not in kwargs:
-            ax = draw_map(**map_kws)
-        else:
-            ax = kwargs.pop("ax", None)
-            if not isinstance(ax, GeoAxes):
-                raise TypeError("`ax` should be a Cartopy GeoAxes instance")
-        _set_outline_patch_alpha(ax)
-        if roll_dateline:
-            _ = (
-                da.squeeze()
-                .roll(lon=int(len(da.lon) / 2), roll_coords=True)
-                .plot.imshow(ax=ax, transform=transform, **kwargs)
-            )
-        else:
-            _ = da.squeeze().plot.imshow(ax=ax, transform=transform, **kwargs)
-        plt.tight_layout()
-=======
         with sns.plotting_context("notebook", font_scale=1.2):
             if "ax" not in kwargs:
                 ax = draw_map(**map_kws)
+            else:
+                ax = kwargs.pop("ax", None)
+                if not isinstance(ax, GeoAxes):
+                    raise TypeError("`ax` should be a Cartopy GeoAxes instance")
             _set_outline_patch_alpha(ax)
             if roll_dateline:
                 _ = (
@@ -1031,7 +1017,6 @@
                 _ = da.squeeze().plot.imshow(ax=ax, transform=transform, **kwargs)
             plt.tight_layout()
 
->>>>>>> 3618b5ad
         return ax
 
     def quick_map(self, map_kws=None, roll_dateline=False, **kwargs):
@@ -1075,25 +1060,13 @@
             figsize = _dynamic_fig_size(da)
             map_kws["figsize"] = figsize
         transform = kwargs.pop("transform", crs_p)
-<<<<<<< HEAD
-        if "ax" not in kwargs:
-            ax = draw_map(**map_kws)
-        else:
-            ax = kwargs.pop("ax", None)
-            if not isinstance(ax, GeoAxes):
-                raise TypeError("`ax` should be a Cartopy GeoAxes instance")
-        _set_outline_patch_alpha(ax)
-        if roll_dateline:
-            _ = da.roll(x=int(len(da.x) / 2), roll_coords=True).plot(
-                x="longitude", y="latitude", ax=ax, transform=transform, **kwargs
-            )
-        else:
-            _ = da.plot(x="longitude", y="latitude", ax=ax, transform=transform, **kwargs)
-        plt.tight_layout()
-=======
         with sns.plotting_context("notebook"):
             if "ax" not in kwargs:
                 ax = draw_map(**map_kws)
+            else:
+                ax = kwargs.pop("ax", None)
+                if not isinstance(ax, GeoAxes):
+                    raise TypeError("`ax` should be a Cartopy GeoAxes instance")
             _set_outline_patch_alpha(ax)
             if roll_dateline:
                 _ = da.roll(x=int(len(da.x) / 2), roll_coords=True).plot(
@@ -1103,7 +1076,6 @@
                 _ = da.plot(x="longitude", y="latitude", ax=ax, transform=transform, **kwargs)
             plt.tight_layout()
 
->>>>>>> 3618b5ad
         return ax
 
     def quick_contourf(self, map_kws=None, roll_dateline=False, **kwargs):
@@ -1151,24 +1123,13 @@
         else:
             transform = kwargs["transform"]
             kwargs.pop("transform", None)
-<<<<<<< HEAD
-        if "ax" not in kwargs:
-            ax = draw_map(**map_kws)
-        else:
-            ax = kwargs.pop("ax", None)
-            if not isinstance(ax, GeoAxes):
-                raise TypeError("`ax` should be a Cartopy GeoAxes instance")
-        _set_outline_patch_alpha(ax)
-        if roll_dateline:
-            _ = da.roll(x=int(len(da.x) / 2), roll_coords=True).plot.contourf(
-                x="longitude", y="latitude", ax=ax, transform=transform, **kwargs
-            )
-        else:
-            _ = da.plot.contourf(x="longitude", y="latitude", ax=ax, transform=transform, **kwargs)
-=======
         with sns.plotting_context("notebook"):
             if "ax" not in kwargs:
                 ax = draw_map(**map_kws)
+            else:
+                ax = kwargs.pop("ax", None)
+                if not isinstance(ax, GeoAxes):
+                    raise TypeError("`ax` should be a Cartopy GeoAxes instance")
             _set_outline_patch_alpha(ax)
             if roll_dateline:
                 _ = da.roll(x=int(len(da.x) / 2), roll_coords=True).plot.contourf(
@@ -1179,7 +1140,6 @@
                     x="longitude", y="latitude", ax=ax, transform=transform, **kwargs
                 )
             plt.tight_layout()
->>>>>>> 3618b5ad
 
         return ax
 
