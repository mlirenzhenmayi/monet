--- conflicted
+++ resolved
@@ -157,11 +157,8 @@
             for st in states:
                 url = self.retrieve(rd, st, download=download, verbose=verbose)
                 self.load(url, verbose=verbose)
-<<<<<<< HEAD
         return self.df
-=======
-        return True
->>>>>>> 81618f77
+
 
     def match_column(self, varname):
         """varname is list of strings.
