--- conflicted
+++ resolved
@@ -99,18 +99,11 @@
     -------
     None
     """
-<<<<<<< HEAD
     from pathlib import Path
 
     import matplotlib.pyplot as plt
     from PIL import Image
     from pydecorate import DecoratorAGG
-=======
-    import os
-
-    import matplotlib.pyplot as plt
-    from PIL import Image
->>>>>>> 02d74cab
 
     parts = fname.split(".")
     if not len(parts) > 1:
