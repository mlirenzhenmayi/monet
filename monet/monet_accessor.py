"MONET Accessor"

from __future__ import absolute_import, division, print_function
from builtins import object
import pandas as pd
import xarray as xr
import stratify


@xr.register_dataarray_accessor('monet')
class MONETAccessor(object):
    """Short summary.

    Parameters
    ----------
    xray_obj : type
        Description of parameter `xray_obj`.

    Attributes
    ----------
    obj : type
        Description of attribute `obj`.

    """

    def __init__(self, xray_obj):
        self.obj = xray_obj

    def stratify(self, levels, vertical, axis=1):
        """Short summary.

        Parameters
        ----------
        levels : type
            Description of parameter `levels`.
        vertical : type
            Description of parameter `vertical`.
        axis : type
            Description of parameter `axis`.

        Returns
        -------
        type
            Description of returned object.

        """
        result = stratify.interpolate(
            levels, vertical.chunk(), self.obj.chunk(), axis=axis)
        dims = self.obj.dims
        out = xr.DataArray(result, dims=dims)
        for i in dims:
            if i != 'z':
                out[i] = self.obj[i]
        out.attrs = self.obj.attrs.copy()
        if len(self.obj.coords) > 0:
            for i in self.obj.coords:
                out.coords[i] = self.obj.coords[i]
        return out

    def interp_constant_lat(self, lat=None, **kwargs):
        """Interpolates the data array to constant longitude.

            Parameters
            ----------
            lon : float
                Latitude on which to interpolate to

            Returns
            -------
            DataArray
                DataArray of at constant longitude

            """
        from .util.interp_util import constant_lat_swathdefition
        from .util.resample import resample_dataset
        from numpy import linspace
        try:
            if lat is None:
                raise RuntimeError
        except RuntimeError:
            print('Must enter lat value')
        longitude = linspace(self.obj.longitude.min(),
                             self.obj.longitude.max(), len(self.obj.x))
        target = constant_lat_swathdefition(longitude=longitude, latitude=lat)
        output = resample_dataset(self.obj, target, **kwargs).squeeze()
        return output

    def interp_constant_lon(self, lon=None, **kwargs):
        """Interpolates the data array to constant longitude.

            Parameters
            ----------
            lon : float
                Latitude on which to interpolate to

            Returns
            -------
            DataArray
                DataArray of at constant longitude

            """
        from .util.interp_util import constant_lon_swathdefition
        from .util.resample import resample_dataset
        from numpy import linspace
        try:
            if lon is None:
                raise RuntimeError
        except RuntimeError:
            print('Must enter lon value')
        latitude = linspace(self.obj.latitude.min(), self.obj.latitude.max(),
                            len(self.obj.y))
        target = constant_lon_swathdefition(longitude=lon, latitude=latitude)
        output = resample_dataset(self.obj, target, **kwargs).squeeze()
        return output

    def nearest_latlon(self, lat=None, lon=None, **kwargs):
        """Short summary.

        Parameters
        ----------
        lat : type
            Description of parameter `lat`.
        lon : type
            Description of parameter `lon`.
        **kwargs : type
            Description of parameter `**kwargs`.

        Returns
        -------
        type
            Description of returned object.

        """
        from .util.interp_util import nearest_point_swathdefinition
        from .util.resample import resample_dataset
        try:
            if lat is None or lon is None:
                raise RuntimeError
        except RuntimeError:
            print('Must provide latitude and longitude')
        target = nearest_point_swathdefinition(longitude=lon, latitude=lat)
        output = resample_dataset(self.obj, target, **kwargs)
        return output

    def cartopy(self):
        """Short summary.

        Returns
        -------
        type
                Returns a cartopy.crs.Projection for this dataset

        """

        return self.obj.area.to_cartopy_crs()

    def quick_map(self, map_kwarg={}, **kwargs):
        """Short summary.

        Parameters
        ----------
        map_kwarg : type
            Description of parameter `map_kwarg`.
        **kwargs : type
            Description of parameter `**kwargs`.

        Returns
        -------
        type
            Description of returned object.

        """
        from .plots.mapgen import draw_map
        from matplotlib.pyplot import tight_layout
        #import cartopy.crs as ccrs
        #crs = self.obj.monet.cartopy()
        ax = draw_map(**map_kwarg)
        self.obj.plot(x='longitude', y='latitude', ax=ax, **kwargs)
        ax.outline_patch.set_alpha(0)
        tight_layout()
        return ax

    def remap_data(self, dataarray, grid=None, **kwargs):
        """remaps from another grid to the current grid of self using pyresample.
        it assumes that the dimensions are ordered in ROW,COL,CHANNEL per pyresample docs

        Parameters
        ----------
        grid : pyresample grid (SwathDefinition or AreaDefinition)
            Description of parameter `grid`.
        da : ndarray or xarray DataArray
            Description of parameter `dset`.
        radius_of_influence : float or integer
            radius of influcence for pyresample in meters.

        Returns
        -------
        xarray.DataArray
            resampled object on current grid.

        """
        from .util import resample
        # check to see if grid is supplied
        target = self.obj.area
        if grid is None:  # grid is assumed to be in da.area
            out = resample.resample_dataset(dataarray.chunk(), target,
                                            **kwargs)
        else:
            dataarray.attrs['area'] = grid
            out = resample.resample_dataset(dataarray.chunk(), target,
                                            **kwargs)
        return out

    def combine(self, data, col=None, radius_of_influence=None):
        """Short summary.

        Parameters
        ----------
        data : type
            Description of parameter `data`.
        col : type
            Description of parameter `col`.
        radius : type
            Description of parameter `radius`.

        Returns
        -------
        type
            Description of returned object.

        """
        from .models.combinetool import combine_da_to_df
        # point source data
        if isinstance(data, pd.DataFrame):
            try:
                if col is None:
                    raise RuntimeError
                return combine_da_to_df(
                    self.obj,
                    data,
                    col=col,
                    radius_of_influence=radius_of_influence)
            except RuntimeError:
                print('Must enter col ')
        elif isinstance(data, xr.Dataset) or isinstance(data, xr.DataArray):
            print('do spatial transform')
        else:
            print('d must be either a pd.DataFrame or xr.DataArray')


@xr.register_dataset_accessor('monet')
class MONETAccessorDataset(object):
    """Short summary.

    Parameters
    ----------
    xray_obj : type
        Description of parameter `xray_obj`.

    Attributes
    ----------
    obj : type
        Description of attribute `obj`.

    """

    def __init__(self, xray_obj):
        self.obj = xray_obj

    def remap_data(self, data, grid=None, **kwargs):
        """Short summary.

        Parameters
        ----------
        data : type
            Description of parameter `data`.
        grid : type
            Description of parameter `grid`.
        **kwargs : type
            Description of parameter `**kwargs`.

        Returns
        -------
        type
            Description of returned object.

        """
        try:
            if isinstance(data, xr.DataArray):
                self._remap_dataarray(data, grid=grid, **kwargs)
            elif isinstance(data, xr.Dataset):
                self._remap_dataset(data, grid=None, **kwargs)
            else:
                raise TypeError
        except TypeError:
            print('data must be an xarray.DataArray or xarray.Dataset')

    def _remap_dataset(self, dset, grid=None, **kwargs):
        """Resample the entire dset (xarray.Dataset) to the current dataset object.

        Parameters
        ----------
        dset : xarray.Dataset
            Description of parameter `dataarray`.

        Returns
        -------
        type
            Description of returned object.

        """
        # from .util import resample
        #target = self.obj.area
        skip_keys = ['latitude', 'longitude', 'time', 'TFLAG']
        vars = pd.Series(dset.variables)
        loop_vars = vars.loc[~vars.isin(skip_keys)]
        # get the first one in the loop and get the resample_cache data
        dataarray = dset[loop_vars[0]]

        da, resample_cache = self._remap_dataarray(
            dataarray, grid=grid, return_neighbor_info=True, **kwargs)
        if da.name in self.obj.variables:
            da.name = da.name + '_y'
        self.obj[da.name] = da
        for i in loop_vars[1:]:
            dataarray = dset[i]
            da, resample_cache = self._remap_dataarray(
                dataarray, grid=grid, resample_cache=resample_cache, **kwargs)
            if da.name in self.obj.variables:
                da.name = da.name + '_y'
            self.obj[da.name] = da

    def _remap_dataarray(self, dataarray, grid=None, **kwargs):
        """Resample the DataArray to the dataset object.

        Parameters
        ----------
        dataarray : type
            Description of parameter `dataarray`.

        Returns
        -------
        type
            Description of returned object.

        """
        from .util import resample
        target = self.obj.area
        if grid is None:  # grid is assumed to be in da.area
            out = resample.resample_dataset(dataarray.chunk(), target,
                                            **kwargs)

        else:
            dataarray.attrs['area'] = grid
            out = resample.resample_dataset(dataarray.chunk(), target,
                                            **kwargs)
        if out.name in self.obj.variables:
            out.name = out.name + '_y'
        self.obj[out.name] = out

    def nearest_latlon(self, lat=None, lon=None, **kwargs):
        vars = pd.Series(self.obj.variables)
        skip_keys = ['latitude', 'longitude', 'time', 'TFLAG']
        loop_vars = vars.loc[~vars.isin(skip_keys)]
        orig = self.obj[loop_vars.iloc[0]].monet.nearest_latlon(
            lat=lat, lon=lon, **kwargs)
        dset = orig.to_dataset()
        dset.attrs = self.obj.attrs.copy()
        for i in loop_vars[1:].values:
            dset[i] = self.obj[i].monet.nearest_latlon(
                lat=lat, lon=lon, **kwargs)
        return dset
        """Short summary.

        Parameters
        ----------
        lat : type
            Description of parameter `lat`.
        lon : type
            Description of parameter `lon`.
        **kwargs : type
            Description of parameter `**kwargs`.

        Returns
        -------
        type
            Description of returned object.

        """

    def interp_constant_lat(self, lat=None, **kwargs):
        """Short summary.

        Parameters
        ----------
        lat : type
            Description of parameter `lat`.
        **kwargs : type
            Description of parameter `**kwargs`.

        Returns
        -------
        type
            Description of returned object.

        """
        vars = pd.Series(self.obj.variables)
        skip_keys = ['latitude', 'longitude', 'time', 'TFLAG']
        loop_vars = vars.loc[~vars.isin(skip_keys)]
<<<<<<< HEAD
        orig = self.obj[loop_vars.iloc[0]].monet.interp_constant_lat(
            lat=lat, **kwargs)
=======
        orig = self.obj[loop_vars.iloc[0]
                        ].monet.interp_constant_lat(lat=lat, **kwargs)
>>>>>>> 1bbdebed
        dset = orig.to_dataset()
        dset.attrs = self.obj.attrs.copy()
        for i in loop_vars[1:].values:
            dset[i] = self.obj[i].interp_constant_lat(lat=lat, **kwargs)
        return dset

    def interp_constant_lon(self, lon=None, **kwargs):
        """Short summary.

        Parameters
        ----------
        lon : type
            Description of parameter `lon`.
        **kwargs : type
            Description of parameter `**kwargs`.

        Returns
        -------
        type
            Description of returned object.

        """
        vars = pd.Series(self.obj.variables)
        skip_keys = ['latitude', 'longitude', 'time', 'TFLAG']
        loop_vars = vars.loc[~vars.isin(skip_keys)]
        orig = self.obj[loop_vars[0]].interp_constant_lon(lon=lon, **kwargs)
        dset = orig.to_dataset()
        dset.attrs = self.obj.attrs.copy()
        for i in loop_vars[1:].values:
            dset[i] = self.obj[i].interp_constant_lon(lon=lon, **kwargs)
        return dset

    def stratify(self, levels, vertical, axis=1):
        """Short summary.

        Parameters
        ----------
        levels : type
            Description of parameter `levels`.
        vertical : type
            Description of parameter `vertical`.
        axis : type
            Description of parameter `axis`.

        Returns
        -------
        type
            Description of returned object.

        """
        loop_vars = [i for i in self.obj.variables if 'z' in self.obj[i].dims]
        orig = self.obj[loop_vars[0]].stratify(levels, vertical, axis=axis)
        dset = orig.to_dataset()
        dset.attrs = self.obj.attrs.copy()
        for i in loop_vars[1:]:
            dset[i] = self.obj[i].stratify(levels, vertical, axis=axis)
        return dset

    def cartopy(self):
        """Returns a cartopy.crs.Projection for this dataset."""
        return self.obj.area.to_cartopy_crs()

    def combine_to_df(self, df, mapping_table=None, radius_of_influence=None):
        """Short summary.

        Parameters
        ----------
        df : type
            Description of parameter `df`.
        mapping_table : type
            Description of parameter `mapping_table`.
        radius : type
            Description of parameter `radius`.

        Returns
        -------
        type
            Description of returned object.

        """
        from .models.combinetool import combine_da_to_df
        try:
            if ~isinstance(df, pd.DataFrame):
                raise TypeError
        except TypeError:
            print('df must be of type pd.DataFrame')
        for i in mapping_table:
            df = combine_da_to_df(
                self.obj[mapping_table[i]],
                df,
                col=i,
                radius=radius_of_influence)
        return df<|MERGE_RESOLUTION|>--- conflicted
+++ resolved
@@ -172,8 +172,8 @@
         """
         from .plots.mapgen import draw_map
         from matplotlib.pyplot import tight_layout
-        #import cartopy.crs as ccrs
-        #crs = self.obj.monet.cartopy()
+        # import cartopy.crs as ccrs
+        # crs = self.obj.monet.cartopy()
         ax = draw_map(**map_kwarg)
         self.obj.plot(x='longitude', y='latitude', ax=ax, **kwargs)
         ax.outline_patch.set_alpha(0)
@@ -182,7 +182,8 @@
 
     def remap_data(self, dataarray, grid=None, **kwargs):
         """remaps from another grid to the current grid of self using pyresample.
-        it assumes that the dimensions are ordered in ROW,COL,CHANNEL per pyresample docs
+        it assumes that the dimensions are ordered in ROW,COL,CHANNEL per
+        pyresample docs
 
         Parameters
         ----------
@@ -310,7 +311,7 @@
 
         """
         # from .util import resample
-        #target = self.obj.area
+        # target = self.obj.area
         skip_keys = ['latitude', 'longitude', 'time', 'TFLAG']
         vars = pd.Series(dset.variables)
         loop_vars = vars.loc[~vars.isin(skip_keys)]
@@ -407,13 +408,10 @@
         vars = pd.Series(self.obj.variables)
         skip_keys = ['latitude', 'longitude', 'time', 'TFLAG']
         loop_vars = vars.loc[~vars.isin(skip_keys)]
-<<<<<<< HEAD
+
         orig = self.obj[loop_vars.iloc[0]].monet.interp_constant_lat(
             lat=lat, **kwargs)
-=======
-        orig = self.obj[loop_vars.iloc[0]
-                        ].monet.interp_constant_lat(lat=lat, **kwargs)
->>>>>>> 1bbdebed
+
         dset = orig.to_dataset()
         dset.attrs = self.obj.attrs.copy()
         for i in loop_vars[1:].values:
