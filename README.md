--- conflicted
+++ resolved
@@ -1,55 +1,14 @@
 
 ## Introduction to the Model and ObservatioN Evalution Toolkit (MONET)
 
-Please read the docs at [ReadTheDocs](https://monet-arl.readthedocs.io/en/develop/)
+Please read the docs at [ReadTheDocs](https://monet-arl.readthedocs.io)
 
 This is the start to an MONET verification package. Currently, it handles CMAQ 4.7.1+, EPA AQS surface data, EPA AirNow, and the IMPROVE Aerosol data network. Current effort is being added to add in the ASOS network, the Climate Reference Network, sonde data and more. It will compute statistics, make time series, spatial and scatter plots, and more!
 
 The ARL verification package is meant to be a one stop shop for quick verification and study of CMAQ data (in the future we will want to add more models such as HYSPLIT, NMMB, WRF-ARW, and NGGPS and observations such as NADP, ASOS, iicart flight data, VIIRS, MODIS, GOES-R, etc).
 
-<<<<<<< HEAD
 Please refer to the [publication](http://www.mdpi.com/2073-4433/8/11/210) and the [ReadTheDocs](https://monet-arl.readthedocs.io/en/develop/) for more detail.
-=======
+
 #### Reference
 
 Baker, Barry; Pan, Li.	2017. "Overview of the Model and Observation Evaluation Toolkit (MONET) Version 1.0 for Evaluating Atmospheric Transport Models." Atmosphere 8, no. 11: 210.
-
-### New in MONET
-
-* Additional objects created for the Integrated Surface Database (ISD), the U.S. Climate Reference Network (CRN), Aerosol Robotic Network (AERONET)
-* Moved the interpolation to a pyresample ImageContainer.  This restricts users to a nearest neighbor resampling with minimal differences in interpolation differences.  Speed improvements are substantial.
-* Moved to xarray for opening CMAQ files.  xarray is an implementation of N-Dimensional pandas dataframes and allows out of memory computation using dask to increase reading and processing.
-* Increased usage of dask to read observational data increasing read speed of many files.  
-
-### Basic tutorial for AirNow and AQS.  
-
-Please refer to the [AQS Tutorial ](https://github.com/noaa-oar-arl/MONET/wiki/Compare-CMAQ-to-AQS), [AirNow Tutorial](https://github.com/noaa-oar-arl/MONET/wiki/Comparing-CMAQ-and-AirNow), and [IMPROVE Tutorial](https://github.com/noaa-oar-arl/MONET/wiki/Compare-CMAQ-to-the-IMPROVE-Network)
-
-The function calls are nearly identical (except for retrieving and loading the network dataset the package is identical).  
-
-### Compare more than one simulation to a surface network
-
-Please refer to [Compare Two Simulation Tutorial](https://github.com/noaa-oar-arl/MONET/wiki/Comparing-two-CMAQ-Simulations-Plotting-Overlay-Example). Several examples of how to use the package are shown to make time series with two simulations during July 2016 of NAQFC and NAQFC-Beta.
-
-### Make Spatial Plots
-
-Please refer to [Make Spatial Plot tutorial](https://github.com/noaa-oar-arl/MONET/wiki/Creating-Spatial-Plots-from-AIRNOW-and-CMAQ) for an example of how to make a spatial plot and overlay the surface monitor data.  
->>>>>>> 122196d3
-
-#### Reference
-
-<<<<<<< HEAD
-Baker, Barry; Pan, Li.	2017. "Overview of the Model and Observation Evaluation Toolkit (MONET) Version 1.0 for Evaluating Atmospheric Transport Models." Atmosphere 8, no. 11: 210.
-=======
-  * pyresample
-  * basemap
-  * pandas
-  * numpy
-  * scipy
-  * datetime
-  * ftplib
-  * pywget
-  * xarray
-  * dask
-  * netcdf4-python
->>>>>>> 122196d3
