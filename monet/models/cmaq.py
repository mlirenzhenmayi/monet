--- conflicted
+++ resolved
@@ -1,8 +1,9 @@
 """ CMAQ File Reader """
+import xarray as xr
 from numpy import array, concatenate
 from pandas import Series, to_datetime
-import xarray as xr
-from ..grids import grid_from_dataset, get_ioapi_pyresample_area_def
+
+from ..grids import get_ioapi_pyresample_area_def, grid_from_dataset
 
 
 def can_do(index):
@@ -238,12 +239,7 @@
         1., 0.2, 0.2, 0.2, 0.2, 0.2, 0.2, 0.2
     ])
     if 'PM25_TOT' in keys:
-<<<<<<< HEAD
         d['PM25'] = d['PM25_TOT']
-=======
-        d['PM25'] = d['PM25_TOT'].chunk()
-
->>>>>>> 81618f77
     else:
         index = allvars.isin(keys)
         if can_do(index):
