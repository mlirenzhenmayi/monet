--- conflicted
+++ resolved
@@ -5,36 +5,6 @@
 import numpy as np
 
 __author__ = 'barry'
-
-
-def get_giorgi_region_bounds(index=None, acronym=None):
-    import pandas as pd
-    i = [1, 2, 3, 4, 5, 6, 7, 8, 9, 10, 11, 12,
-         13, 14, 15, 16, 17, 18, 19, 20, 21, 22]
-    acro = ['NAU', 'SAU', 'AMZ', 'SSA', 'CAM', 'WNA', 'CNA', 'ENA', 'ALA', 'GRL', 'MED',
-            'NEU', 'WAF', 'EAF', 'SAF', 'SAH', 'SEA', 'EAS', 'SAS', 'CAS', 'TIB', 'NAS']
-    lonmax = [155, 155, -34, -40, -83, -103, -85, -60, -103,
-              - 10, 40, 40, 22, 52, 52, 65, 155, 145, 100, 75, 100, 180]
-    lonmin = [110, 110, -82, -76, -116, -130, -103, -85, -170,
-              - 103, -10, -10, -20, 22, -10, -20, 95, 100, 65, 40, 75, 40]
-    latmax = [-11, -28, 12, -20, 30, 60, 50, 50, 72, 85,
-              48, 75, 18, 18, -12, 30, 20, 50, 30, 50, 50, 70]
-    latmin = [-28, -45, -20, -56, 10, 30, 30, 25, 60, 50,
-              30, 48, -12, -12, -35, 18, -11, 20, 5, 30, 30, 50]
-    df = pd.DataFrame({'latmin': latmin, 'lonmin': lonmin,
-                       'latmax': latmax, 'lonmax': lonmax, 'acronym': acro}, index=i)
-    try:
-        if index is None and acronym is None:
-            print('either index or acronym needs to be supplied')
-            print(
-                'look here https://web.northeastern.edu/sds/web/demsos/images_002/subregions.jpg')
-            raise ValueError
-        elif index is not None:
-            return df.loc[df.index == index].values.flatten()
-        else:
-            return df.loc[df.acronym == acronym.upper()].values.flatten()
-    except ValueError:
-        exit
 
 
 def search_listinlist(array1, array2):
@@ -115,33 +85,66 @@
     for name, group in g:
         w[name + '_unit'] = group.units.unique()[0]
     #mergeon = hstack((index.values, df.variable.unique()))
-<<<<<<< HEAD
-    return merge(w, df, on=['siteid', 'time'])
-=======
     return merge(w, df, on=['siteid', 'time'])
 
-def calc_8hr_rolling_max(df,col=None,window=None):
+
+def calc_8hr_rolling_max(df, col=None, window=None):
     df.index = df.time_local
-    df_rolling = df.groupby('siteid')[col].rolling(window,center=True,win_type='boxcar').mean().reset_index().dropna()
-    df_rolling_max = df_rolling.groupby('siteid').resample('D',on='time_local').max().reset_index(drop=True)
+    df_rolling = df.groupby('siteid')[col].rolling(
+        window, center=True, win_type='boxcar').mean().reset_index().dropna()
+    df_rolling_max = df_rolling.groupby('siteid').resample(
+        'D', on='time_local').max().reset_index(drop=True)
     df = df.reset_index(drop=True)
-    return df.merge(df_rolling_max,on=['siteid','time_local'])
+    return df.merge(df_rolling_max, on=['siteid', 'time_local'])
 
-def calc_24hr_ave(df,col=None):
+
+def calc_24hr_ave(df, col=None):
     df.index = df.time_local
     df_24hr_ave = df.groupby('siteid')[col].resample('D').mean().reset_index()
     df = df.reset_index(drop=True)
-    return df.merge(df_24hr_ave,on=['siteid','time_local'])
+    return df.merge(df_24hr_ave, on=['siteid', 'time_local'])
 
-def calc_3hr_ave(df,col=None):
+
+def calc_3hr_ave(df, col=None):
     df.index = df.time_local
-    df_24hr_ave = df.groupby('siteid')[col].resample('3H').mean().reset_index()
+    df_3hr_ave = df.groupby('siteid')[col].resample('3H').mean().reset_index()
     df = df.reset_index(drop=True)
-    return df.merge(df_24hr_ave,on=['siteid','time_local'])
+    return df.merge(df_3hr_ave, on=['siteid', 'time_local'])
 
-def calc_annual_ave(df,col=None):
+
+def calc_annual_ave(df, col=None):
     df.index = df.time_local
-    df_24hr_ave = df.groupby('siteid')[col].resample('A').mean().reset_index()
+    df_annual_ave = df.groupby('siteid')[col].resample(
+        'A').mean().reset_index()
     df = df.reset_index(drop=True)
-    return df.merge(df_24hr_ave,on=['siteid','time_local'])
->>>>>>> 0d399b3a
+    return df.merge(df_annual_ave, on=['siteid', 'time_local'])
+
+
+def get_giorgi_region_bounds(index=None, acronym=None):
+    import pandas as pd
+    i = [1, 2, 3, 4, 5, 6, 7, 8, 9, 10, 11, 12,
+         13, 14, 15, 16, 17, 18, 19, 20, 21, 22]
+    acro = ['NAU', 'SAU', 'AMZ', 'SSA', 'CAM', 'WNA', 'CNA', 'ENA', 'ALA', 'GRL', 'MED',
+            'NEU', 'WAF', 'EAF', 'SAF', 'SAH', 'SEA', 'EAS', 'SAS', 'CAS', 'TIB', 'NAS']
+    lonmax = [155, 155, -34, -40, -83, -103, -85, -60, -103,
+              - 10, 40, 40, 22, 52, 52, 65, 155, 145, 100, 75, 100, 180]
+    lonmin = [110, 110, -82, -76, -116, -130, -103, -85, -170,
+              - 103, -10, -10, -20, 22, -10, -20, 95, 100, 65, 40, 75, 40]
+    latmax = [-11, -28, 12, -20, 30, 60, 50, 50, 72, 85,
+              48, 75, 18, 18, -12, 30, 20, 50, 30, 50, 50, 70]
+    latmin = [-28, -45, -20, -56, 10, 30, 30, 25, 60, 50,
+              30, 48, -12, -12, -35, 18, -11, 20, 5, 30, 30, 50]
+    df = pd.DataFrame({'latmin': latmin, 'lonmin': lonmin,
+                       'latmax': latmax, 'lonmax': lonmax, 'acronym': acro}, index=i)
+    try:
+        if index is None and acronym is None:
+            print('either index or acronym needs to be supplied')
+            print(
+                'look here https://web.northeastern.edu/sds/web/demsos/images_002/subregions.jpg')
+            raise ValueError
+        elif index is not None:
+            return df.loc[df.index == index].values.flatten()
+        else:
+            return df.loc[df.acronym == acronym.upper()].values.flatten()
+    except ValueError:
+        exit