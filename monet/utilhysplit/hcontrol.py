# vim: tabstop=8 expandtab shiftwidth=4 softtabstop=4
import datetime
from os import path

# from pylab import matrix
"""
PGRMMR: Alice Crawford ORG: ARL/CICS
PYTHON 3
ABSTRACT: classes and functions for creating HYSPLIT control and setup files.

   CLASSES
   HycsControl: class for reading / writing a HYSPLIT dispersion run  control
                file
   Helper classes for HycsControl class
           ControlLoc: release location for  CONTROL file.
           Species: class representing pollutant properties as defined in
                    CONTROL file
           ConcGrid: class representing concentration grid as defined in
                     CONTROL file
   NameList: class for writing SETUP.CFG file

FUNCTIONS
   writelanduse - writes ASCDATA.CFG file.
"""


def writelanduse(landusedir, working_directory="./"):
    """writes an ASCDATA.CFG file in the outdir. The landusedir must
       be the name of the directory where the landuse files are located.
    Parameters
    ----------
    landusedir : string
    working_directory : string

    Returns
    ----------
    None
    """
    with open(working_directory + "ASCDATA.CFG", "w") as fid:
        fid.write("-90.0  -180.0 \n")
        fid.write("1.0    1.0    \n")
        fid.write("180    360    \n")
        fid.write("2 \n")
        fid.write("0.2 \n")
        fid.write(landusedir + "/bdyfiles/ \n")


class ConcGrid:
    """concentration grid as defined by 10 lines in the HYSPLIT concentration
      CONTROL file.
    Methods
    -------
    __init__
    get_nlev
    set_annotate
    describe
    __str__
    typestrg
    definition

    Attributes
    ----------
    centerlat
    centerlon
    latdiff
    londiff
    latspan
    lonspan
    outdir
    outfile
    nlev
    sample_start
    sample_stop
    sampletype
    interval
    annotate : boolean
    """

    def __init__(
<<<<<<< HEAD
            self,
            name,
            levels=None,
            centerlat=0.0,
            centerlon=0.0,
            latdiff=-1.0,
            londiff=-1.0,
            latspan=90.0,
            lonspan=360.0,
            outdir="./",
            outfile="cdump",
            nlev=-1,
            sample_start="00 00 00 00 00",
            sample_stop="00 00 00 00 00",
            sampletype=0,
            interval=(-1, -1),
        ):
=======
        self,
        name,
        levels=None,
        centerlat=0.0,
        centerlon=0.0,
        latdiff=-1.0,
        londiff=-1.0,
        latspan=90.0,
        lonspan=360.0,
        outdir="./",
        outfile="cdump",
        nlev=-1,
        sample_start="00 00 00 00 00",
        sample_stop="00 00 00 00 00",
        sampletype=0,
        interval=(-1, -1),
    ):
>>>>>>> d3bf8934

        # self.name, self.levels, self.centerlat, self.centerlon,
        # self.latdiff, self.londiff, self.latspan, self.lonspan,
        # self.outdir, self.outfile, self.nlev, self.sample_start,
        # self.sample_stop, self.sampletype, self.interval
        """
        Parameters
        ----------
        name : string
        levels : list of floats/ints
        center_lat : float
        center_lon : float
        interval is
        sample type : integer (0 is average)

        Return
        -------
        None
        """
        self.name = name
        if levels is None:
            self.levels = []
        else:
            self.levels = levels
        self.centerlat = centerlat
        self.centerlon = centerlon
        self.latdiff = latdiff
        self.londiff = londiff
        self.latspan = latspan
        self.lonspan = lonspan
        self.outdir = outdir
        self.outfile = outfile
        self.nlev = nlev
        # string (could be changed to datetime)
        self.sample_start = sample_start
        self.sample_stop = sample_stop  # string (could be changed to datetime)
        self.sampletype = sampletype
        self.interval = interval
        self.get_nlev()
        self.annotate = False

    def copy(self):
        return ConcGrid(
            self.name,
            self.levels,
            self.centerlat,
            self.centerlon,
            self.latdiff,
            self.londiff,
            self.latspan,
            self.lonspan,
            self.outdir,
            self.outfile,
            self.nlev,
            self.sample_start,
            self.sample_stop,
            self.sampletype,
            self.interval,
        )

    def set_annotate(self, on=True):
        """
        write
        """
        self.annotate = on

    def get_nlev(self):
        """
        computes self.levels from self.nlev
        """
        if self.nlev == -1:
            self.nlev = len(self.levels)

    def __str__(self):
        """string method will output ten lines suitable for inserting into a
        HYSPLIT control file"""
        pnotes = self.annotate
        note = ""
        if pnotes:
            note = "  #Concentration Grid Center (latitude longitude)"
<<<<<<< HEAD
        returnstr = "{:.4f}".format(self.centerlat) + " " + \
            "{:.4f}".format(self.centerlon) + note + "\n"
=======
        returnstr = str(self.centerlat) + " " + \
            str(self.centerlon) + note + "\n"
>>>>>>> d3bf8934
        if pnotes:
            note = "  #Concentration grid spacing (degrees latitude longitude)"
        returnstr += str(self.latdiff) + " " + str(self.londiff) + note + "\n"
        if pnotes:
            note = "  #Concentration grid span (degrees latitude longitude)"
        returnstr += (
            "{:.2f}".format(self.latspan)
            + " "
            + "{:.2f}".format(self.lonspan)
            + note
            + "\n"
        )
        if pnotes:
            note = "  #Directory to write concentration output file"
        returnstr += self.outdir + note + "\n"
        if pnotes:
            note = "  #Filename for concentration output file"
        returnstr += self.outfile + note + "\n"
        if pnotes:
            note = "  #Number of vertical levels for concentration grid"
        returnstr += str(self.nlev) + note + "\n"
        if pnotes:
            note = "  #List of vertical levels for concentration grid"
        for lev in self.levels:
            returnstr += str(lev) + " "
        returnstr += note + "\n"
        if pnotes:
            note = "  #Sampling start time of concentration grid"
        returnstr += self.sample_start + note + "\n"
        if pnotes:
            note = "  #Sampling stop time of concentration grid"
        returnstr += self.sample_stop + note + "\n"
        if pnotes:
            note = "  # " + self.typestr()
        returnstr += "{:02.0f}".format(self.sampletype) + " "
        returnstr += "{:02.0f}".format(self.interval[0]) + " "
        returnstr += "{:02.0f}".format(self.interval[1]) + " "
        returnstr += note + "\n"
        return returnstr

    def describe(self):
        """describe prints out a description of what the lines in the
        control file mean"""
        returnstr = (
            "Center of Lat and Lon: "
            + str(self.centerlat)
            + " "
            + str(self.centerlon)
            + "\n"
        )
        returnstr += (
            "Spacing (deg) Lat, Lon: "
            + str(self.latdiff)
            + " "
            + str(self.londiff)
            + "\n"
        )
        returnstr += ("Span (deg Lat, Lon: " +
                      str(self.latspan) + " " + str(self.lonspan) + "\n")
        returnstr += "Output grid directory: " + self.outdir + "\n"
        returnstr += "Output grid file name: " + self.outfile + "\n"
        returnstr += "Num of vertical levels: " + str(self.nlev) + "\n"
        returnstr += "Height of levels (M Agl) : "
        for lev in self.levels:
            returnstr += str(lev) + " "
        returnstr += "\n"
        returnstr += "Sampling start (yy mm dd hh min) : " + \
            self.sample_start + "\n"
        returnstr += "Sampling stop (yy mm dd hh min) : " + \
            self.sample_stop + "\n"
        # returnstr +=  self.typstr() + ' ' + str(self.sampletype) + ' '
        returnstr += (
            "Interval (hh min) "
            + str(self.interval[0])
            + " "
            + str(self.interval[1])
            + "\n"
        )
        return returnstr

    def typestr(self):
        """returns a string describing what kind of sampling interval is used"""
        print(self.interval[0], self.interval[1])
        tmstr = str(self.interval[0]).zfill(2) + \
            ":" + str(self.interval[1]).zfill(2)
        if self.sampletype == 0:
            returnstr = "Average over  " + tmstr + " with output every " + tmstr
        elif self.sampletype == 1:
            returnstr = "Snapshot every " + tmstr
        elif self.sampletype == 2:
            returnstr = "Maximum every " + tmstr
        elif self.sampletype < 0:
            returnstr = (
                "Average over "
                + str(abs(self.sampletype))
                + " hours with output every "
                + tmstr
            )
        return returnstr

    def definition(self, lines):
        """
        Parameters
        -----------
        lines : string
        input list of 10 lines of the control file which define a concentration
        grid

        Return
        ------
        boolean
        """
        ret = True
        temp = lines[0].split()
        try:
            self.centerlat = float(temp[0])
        except TypeError:
            print("warning: center latitude not a float", temp[0])
            ret = False
        try:
            self.centerlon = float(temp[1])
        except TypeError:
            print("warning: center longitude not a float", temp[1])
            ret = False

        temp = lines[1].split()
        try:
            self.latdiff = float(temp[0])
        except TypeError:
            print("warning: spacing of latitude not a float", temp[0])
            ret = False
        try:
            self.londiff = float(temp[1])
        except TypeError:
            print("warning: spacing of longitude not a float", temp[1])
            ret = False

        temp = lines[2].split()
        try:
            self.latspan = float(temp[0])
        except TypeError:
            print("warning: span of latitude not a float", temp[0])
            ret = False
        try:
            self.lonspan = float(temp[1])
        except TypeError:
            print("warning: span of longitude not a float", temp[1])
            ret = False

        self.outdir = lines[3].strip()
        self.outfile = lines[4].strip()

        try:
            self.nlev = int(lines[5])
        except TypeError:
            print("warning: number of levels not an integer", lines[5])
            self.nlev = 0
            ret = False

        temp = lines[6].split()
        for lev in temp:
            try:
                lev = float(lev)
            except TypeError:
                print("warning: level not a float", lev)
                lev = -1
            self.levels.append(lev)

        temp = lines[7].strip()
        self.sample_start = temp
        temp = lines[8].strip()
        self.sample_stop = temp

        temp = lines[9].strip().split()
        try:
            self.sampletype = int(temp[0])
        except TypeError:
            print("warning: sample type is not an integer", temp[0])
        try:
            self.interval = (int(temp[1]), int(temp[2]))
        except TypeError:
            print("interval not integers", temp[1], temp[2])
        return ret


class Species:
    """Class which contains information to define a species or pollutant
       in a HYSPLIT control file.
       Methods
       -------
       __init__   : initialize attributes
       definition : input 3 lines from control file for defining a pollutant
       define_dep : input 5 lines from control file for defining deposition



    """

    total = 0

    @staticmethod
    def status():
        """ total number of species objects"""
        return Species.total

    def __init__(
<<<<<<< HEAD
            self,
            name,
            psize=0,
            rate="1",
            duration=-1,
            density=2.5,
            shape=1,
            date="00 00 00 00 00",
            wetdepstr="0.0 0.0 0.0",
            vel="0.0 0.0 0.0 0.0 0.0",
            decay="0.0",
            resuspension="0.0",
        ):
=======
        self,
        name,
        psize=0,
        rate="1",
        duration=-1,
        density=2.5,
        shape=1,
        date="00 00 00 00 00",
        wetdepstr="0.0 0.0 0.0",
        vel="0.0 0.0 0.0 0.0 0.0",
        decay="0.0",
        resuspension="0.0",
    ):
>>>>>>> d3bf8934

        self.name = name
        self.rate = rate
        self.duration = duration
        self.psize = psize
        self.density = density
        self.shape = shape
        self.date = date
        # self.wetdep = wetdep
        self.wetdepstr = wetdepstr
        self.vel = vel
        self.decay = decay
        self.resuspension = resuspension
        Species.total += 1
        self.datestr = "00 00 00 00 00"

    def copy(self):
        return Species(
            self.name,
            self.psize,
            self.rate,
            self.duration,
            self.density,
            self.shape,
            self.date,
            self.wetdepstr,
            self.vel,
            self.decay,
            self.resuspension,
        )

    def definition(self, lines):
        """input 3 lines from HYSPLIT CONTROL file which define a
        pollutant/species.

        This will overwrite
        self.rate
        self.date
        self.duration
        self.datestr
        """
        try:
            self.rate = float(lines[0])
        except BaseException:
            print("warning: rate is not a float", lines[0])
            return False
        try:
            self.duration = float(lines[1])
        except BaseException:
            print("warning: duration is not a float", lines[1])
            return False
        if lines[2].strip()[0:2] == "00":
            self.date = lines[2].strip()
            self.datestr = self.date
        else:
            try:
                self.date = datetime.datetime.strptime(
                    lines[2].strip(), "%y %m %d %H %M"
                )
                self.datestr = self.date.strftime("%y %M %D %H")
            except BaseException:
                print("warning: date not valid", lines[2])
                self.date = lines[2].strip()
                self.datestr = lines[2].strip()

        return True

    def define_dep(self, lines):
        """input list of 5 lines in CONTROL file that define deposition for
        pollutant
        This will overwrite
        self.psize
        self.density
        self.shape
        self.vel
        self.wetdepstr
        self.decay
        self.resuspension
        """
        temp = lines[0].strip().split()
        try:
            self.psize = float(temp[0])
        except BaseException:
            print("warning: diameter not a float ", temp[0])
        try:
            self.density = float(temp[1])
        except BaseException:
            print("warning: density not a float ", temp[1])
        try:
            self.shape = float(temp[2])
        except BaseException:
            print("warning: shape not a float ", temp[2])
        # To do - read these in as floats
        self.vel = lines[1].strip()
        self.wetdepstr = lines[2].strip()
        # self.wetdep = 1
        self.decay = lines[3].strip()
        self.resuspension = lines[4].strip()
        return -1

    def strpollutant(self, annotate=False):
        """Prints out three lines which define a species/pollutant in HYSPLIT
        control file"""
        note = ""
        spc = " " * 20
        if annotate:
            note = spc + "#Species identifier"
        returnval = self.name + note + "\n"
        if annotate:
            note = spc + "#Rate of emission"
        returnval += str(self.rate) + note + "\n"
        if annotate:
            note = spc + "#Duration of emission"
        returnval += "%0.2f" % self.duration + note + "\n"
        if annotate:
            note = spc + "#Start date of emission"
        returnval += self.datestr + note + "\n"
        return returnval

    def add_wetdep(self, wstr):
        """add wet deposition line
           wstr : string
        """
        self.wetdepstr = wstr
        # self.wetdep = 1

    def strdep(self, annotate=True):
        """Prints out five lines which define deposition
        and gravitational settling for species/pollutant
        in HYSPLIT control file"""
        note = ""
        spc = " " * 20
        if annotate:
            if self.shape < 0:
                shapstr = "Ganser Formulation"
            if self.shape >= 0:
                shapstr = "Stokes Formulation"
            shapstr = ""
            note = spc + \
                "#Particle diameter(um)   Density (g/cc),  Shape " + shapstr
        returnval = (
            "%05.1f" % self.psize
            + " "
            + "%02.1f" % self.density
            + " "
            + "%04.1f" % self.shape
            + note
            + "\n"
        )
        if annotate:
            note = spc + "#Dry Deposition for gas or using resistance method "
        returnval += self.vel + note + "\n"
        if annotate:
            note = spc + "#Wet deposition parameters"
        # if self.wetdep == 1:
        if self.wetdepstr == "":
            #    returnval += "0.0 4.0E+04 5.0E-06" + note + "\n"
            returnval += "0.0 0.0 0.0" + note + "\n"
        else:
            returnval += self.wetdepstr + note + "\n"
        # else:
        #    returnval += "0.0 0.0 0.0" + note + "\n"
        if annotate:
            note = spc + "#radioactive decay parameters"
        # line for radioactive decay half life
        returnval += str(self.decay) + note + "\n"
        if annotate:
            note = spc + "#resuspension from deposit"
        returnval += self.resuspension + note + "\n"  # line for resuspension factor

        return returnval


class NameList:
    """class which represents HYSPLIT SETUP.CFG file,
       This class can also be used to write GENPARM.CFG file for hycs_gem.
       In write method set gem=True"""

    def __init__(self, fname="SETUP.CFG", working_directory="./"):
        self.fname = fname
        self.nlist = {}  # dictionary of lines in the file.
        self.descrip = {}
        self._load_descrip()
        if working_directory[-1] != "/":
            working_directory += "/"
        self.wdir = working_directory

    def print_help(self, order=None, sep=':'):
        rstr = ""
        if not order: order = self.descrip.keys()
        for key in order:
            rstr += key.ljust(10) + sep
            rstr += self.descrip[key]
            rstr += '\n'
        return rstr 


    def add_n(self, nlist):
        """
        add a whole dictionary.
        """
        self.nlist = nlist

    def add(self, name, value):
        """
        add one line
        """
        self.nlist[name.lower()] = value

    def rename(self, name, working_directory=""):
        """
        create new name and/or working directory for file
        """
        self.fname = name
        if working_directory:
            self.wdir = working_directory

    def _load_descrip(self):
        """creates dictionary with description of namelist parameters
        """
        self.descrip["ichem"] = (
<<<<<<< HEAD
            "Chemistry conversion modules.\n"+
            "0:none, 1:matrix , 2:convert, 3:dust"
        )
        self.descrip["qcycle"] = "Cycling of emission hours"
        self.descrip["delt"] = (
            "integration time step\n" + 
            " (0=autoset, >0= constant ,<0=minimum)"
        )
        self.descrip["kmixd"] = (
            "Mixed layer obtained from \n"+
=======
            "Chemistry conversion modules.",
            "0:none, 1:matrix , 2:convert, 3:dust",
        )
        self.descrip["qcycle"] = "Cycling of emission hours"
        self.descrip["delt"] = (
            "integration time step",
            " (0=autoset, >0= constant ,<0=minimum)",
        )
        self.descrip["kmixd"] = (
            "Mixed layer obtained from ",
>>>>>>> d3bf8934
            " 0:input, 1:temperature, 2: TKE",
        )
        self.descrip["kmix0"] = "mixing depth. 250 minimum"
        self.descrip["kzmis"] = (
            "Vertical mixing profile.",
            " 0:No adjustments.",
            " 1: vertical diffusivity in PBL single",
            " average value",
        )
        self.descrip["kbls"] = (
            "Stability computed by" "(1) Heat and momentum fluxes,",
            " 2: Wind and temperature profiles",
        )
        self.descrip["kblt"] = (
            "Flag to set vertical turbulence computational",
            "method. 1:Beljaars/Holtslag",
            "(2):Kanthar/Clayson ",
            " 3:TKE field 4:Velocity Variances",
        )
        self.descrip["initd"] = "defines particle or puff mode"

    def summary(self):
        """prints summmary.
           Currently only prints description of INITD.
        """
        if "initd" in list(self.nlist.keys()):
            test = int(self.nlist["initd"])
            if test == 0:
                print("3D particle horizontal and vertical")
            elif test == 1:
                print("Gaussian horizontal and Top-Hat vertical puff")
            elif test == 2:
                print("Top-Hat horizontal and vertical puff")
            elif test == 3:
                print("Gaussian horizontal puff and vertical particle distribution")
            elif test == 4:
                print("Top-Hat horizontal puff and vertical particle distribution")
            else:
                print("3D particle horizontal and vertical")

    def set_dust(self):
        """
        some parameters often used for dust emissions
        """
        self.nlist["ichem"] = "3"
        self.nlist["qcycle"] = "3"

    def read(self, case_sensitive=True):
        """
        read existing SETUP.CFG file.
        """
        with open(self.wdir + self.fname, "r") as fid:
            content = fid.readlines()
        for line in content:
            if "=" in line:
                temp = line.strip().split("=")
<<<<<<< HEAD
                key = temp[0].strip()
                if not case_sensitive: key = key.lower()
                self.nlist[key] = temp[1].strip(",")
=======
                self.nlist[temp[0].strip()] = temp[1].strip(",")
>>>>>>> d3bf8934

    def write(self, order=None, gem=False, verbose=False):
        """ if gem=True then will write &GENPARM at beginning of file rather than &SETUP"""
        if order is None:
            order = []
        if verbose:
            print("WRITING SETUP FILE", self.wdir + self.fname)
        with open(self.wdir + self.fname, "w") as fid:
            if gem:
                fid.write("&GEMPARM \n")
            else:
                fid.write("&SETUP \n")
            if order == []:
                order = list(self.nlist.keys())
            for key in order:
                kstr = True
                try:
                    fid.write(key.lower() + "=" + self.nlist[key] + ",\n")
                except BaseException:
                    print("WARNING: " + str(key) + " " +
                          str(self.nlist[key]) + " not str")
                    kstr = False
                if not kstr:
                    fid.write(str(key) + "=" + str(self.nlist[key]) + ",\n")
            fid.write("/ \n")


class ControlLoc(object):
    """Release location in HYSPLIT CONTROL file"""

    total = 0

    @staticmethod
    def status():
        """number of ControlLoc objects"""
        return ControlLoc.total

    def __init__(self, line=False, latlon=(-1, -1),
                 alt=10.0, rate=False, area=False):
        """ Can either input a string (line from HYSPLIT CONTROL file) or can enter
            latlon = tuple (default(-1,-1))
            altitude= real (default (10.0))
            rate
            area """

        if line:
            self.definition(line)
        else:
            self.latlon = latlon
            self.alt = alt
            self.rate = rate
            self.area = area
        ControlLoc.total += 1

    def definition(self, line):
        """
        line : string
        takes line from CONTROL file and converts it to
        latitude, longitude, altitude, rate, area attributes.
        """
        temp = line.split()
        try:
            self.lat = float(temp[0])
        except BaseException:
            self.lat = -1
        try:
            self.lon = float(temp[1])
        except BaseException:
            self.lon = -1
        try:
            self.alt = float(temp[2])
        except BaseException:
            self.alt = 10.0
        try:
            self.rate = float(temp[3])
        except BaseException:
            self.rate = False
        try:
            self.area = float(temp[4])
        except BaseException:
            self.area = False
        self.latlon = (self.lat, self.lon)

    def __str__(self):
        """
        Returns string suitable for writing to CONTROL file.
        """
        spc = " "
        returnstr = "{:.4f}".format(self.latlon[0])
        returnstr += spc
        returnstr += "{:.4f}".format(self.latlon[1])
        returnstr += spc
        returnstr += "{:.1f}".format(self.alt)
        if self.rate != -999:
            returnstr += spc
            returnstr += "{:.0f}".format(self.rate)
        if self.rate != -999 and self.area != -999:
            returnstr += spc
            returnstr += "{:.2E}".format(self.area)
        return returnstr


class HycsControl(object):
    """
       class which represents the HYSPLIT
       control file and all the information in it
    """

    def __init__(
            self,
            fname="CONTROL",
            working_directory="./",
            rtype="dispersion"):
        self.fname = fname
        if working_directory[-1] != "/":
            working_directory += "/"
        self.wdir = working_directory
        self.species = []  # list of objects in Species class
        self.concgrids = []  # list of object in ConcGrid class
        self.locs = []
        self.metfiles = []
        self.metdirs = []
        self.nlocs = 0  # number of locations
        self.num_grids = 0  # number of concentration grids.
        self.num_sp = 0  # number of pollutants / species
        self.num_met = 0  # number of met files
        self.rtype = rtype  # dispersion or trajectory run.

        self.outfile = "cdump"
        self.outdir = "./"
        self.run_duration = 1
        self.vertical_motion = 1
        self.ztop = 10000
        self.date = None  # start date of simulation

    def rename(self, name, working_directory="./"):
        """create new filename and working directory for the CONTROL file
        """
        self.fname = name
        if working_directory[-1] != "/":
            working_directory += "/"
        self.wdir = working_directory

    def add_sdate(self, sdate):
        """add or overwrite the simulation start date
        """
        self.date = sdate

    def remove_species(self):
        """set the species array to empty
        """
        self.species = []
        self.num_sp = 0

    def add_species(self, species):
        """add new species.
        species : Species class.
        """
        self.num_sp += 1
        self.species.append(species)

    def add_cgrid(self, cgrid):
        """add new concentration grid.
         cgrid : ConcGrid class.
         """
        self.num_grids += 1
        self.concgrids.append(cgrid)

    def add_location(
            self,
            line=False,
            latlon=(
                0,
                0),
            alt=10.0,
            rate=False,
            area=False):
        """add new emission location
           line: boolean
           latlon : tuple of floats
           atl    : float
           rate   :
           area   :
        """
        self.nlocs += 1
        self.locs.append(
            ControlLoc(line=line, latlon=latlon, alt=alt, rate=rate, area=area)
        )

    def remove_locations(self, num=-99):
        """
        remove emission locations.
        num : integer
        default is to remove all locations.
        otherwise remove location with indice num.
        """
        if num == -99:
            self.nlocs = 0
            self.locs = []
        else:
            self.nlocs -= 1
            self.locs.pop(num)

    def add_ztop(self, ztop):
        """
        set the model top.
        ztop : integer
        """
        self.ztop = ztop

    def add_vmotion(self, vmotion):
        """
        set (or overwrite) the vertical motion method.
        vmotion : integer
        """
        self.vertical_motion = vmotion

    def add_metfile(self, metdir, metfile):
        """
        add an additional meteorological file
        metdir :  string
        metfile : string
        """
        self.num_met += 1
        self.metfiles.append(metfile)
        self.metdirs.append(metdir)

    def remove_metfile(self, num=0, rall=False):
        """removes metfile and directory in posiiton num of the list.
           or removes all met files if rall=True """
        if rall:
            self.num_met = 0
            self.metfiles = []
            self.metdirs = []
        else:
            self.metfiles.pop(num)
            self.metdirs.pop(num)
            self.num_met += -1

    def add_duration(self, duration):
        """will replace the duration if already exists"""
        self.run_duration = duration

    def write(self, annotate=False):
        """writes CONTROL file to text file
           self.wdir + self.fname
        """
        note = ""
        sp28 = " " * 28
        with open(self.wdir + self.fname, "w") as fid:
            fid.write(self.date.strftime("%y %m %d %H"))
            if annotate:
                note = " " * 18 + "#Start date of simulation"
            fid.write(note + "\n")
            if annotate:
                note = " " * 28 + "#Number of source locations"
            fid.write(str(self.nlocs) + note + "\n")
            iii = 0
            if annotate:
                note = " " * 15 + "#Lat Lon Altitude"
            for source in self.locs:
                fid.write(str(source))
                if iii > 0:
                    note = ""
                fid.write(note)
                iii += 1
                fid.write("\n")

            if annotate:
                note = sp28 + "#Duration of run"
            fid.write(str(int(self.run_duration)) + note + "\n")
            if annotate:
                note = sp28 + "#Vertical Motion"
            fid.write(str(self.vertical_motion) + note + "\n")
            if annotate:
                note = sp28 + "#Top of Model Domain"
            fid.write(str(self.ztop) + note + "\n")
            if annotate:
                note = sp28 + "#Number of Meteorological Data Files"
            fid.write(str(self.num_met) + note + "\n")
            iii = 0
            for met in self.metfiles:
                if annotate:
                    note = "  #Meteorological Data Directory"
                if iii > 0:
                    note = ""
                fid.write(self.metdirs[iii])
                fid.write(note + "\n")
                if annotate:
                    note = "  #Meteorological Data Filename"
                if iii > 0:
                    note = ""
                fid.write(met)
                fid.write(note + "\n")
                iii += 1

            if self.rtype == "trajectory":
                fid.write(self.outdir + "\n")
                fid.write(self.outfile)
                return False

            if annotate:
                note = sp28 + "#Number of Pollutant Species"
            fid.write(str(self.num_sp) + note + "\n")
            iii = 0
            for sp in self.species:
                if iii == 0 and annotate:
                    fid.write(sp.strpollutant(annotate=True))
                else:
                    fid.write(sp.strpollutant(annotate=False))
                iii += 1
            fid.write(str(self.num_grids) + "\n")
            for cg in self.concgrids:
                if annotate:
                    cg.set_annotate()
                fid.write(str(cg))

            if annotate:
                note = sp28 + "#Number of Pollutant Species"
            fid.write(str(self.num_sp) + note + "\n")
            iii = 0
            for sp in self.species:
                if iii == 0:
                    fid.write(sp.strdep(annotate=annotate))
                else:
                    fid.write(sp.strdep(annotate=False))
                iii += 1

        return False

    def summary(self):
        """prints out summary of what is in CONTROL file
        """
        print("CONTROL FILE")
        print("release start date", self.date)
        print("number of release locations", self.nlocs)
        print("run time", self.run_duration)
        print("Num of met grids ", self.num_met)
        print("Num of species ", self.num_sp)
        return True

    # def readlocs(self):
    # """
    # reads lines specifying locations.
    # """
    #    with open(self.fname, "r") as fid:
    #        for line in fid:
    #            #temp = line.strip().split(' ')
    #            #latlon = (temp[0], temp[1])
    #            self.locs.append(line.strip())
    #            self.nlocs += 1

    def read(self, verbose=False):
        """
        Read in control file.
        """
        with open(self.wdir + self.fname, "r") as fid:
            contentA = fid.readlines()
            content = []
            for ln in contentA:
                content.append(ln.split("#")[0])
            try:
                self.date = datetime.datetime.strptime(
                    content[0].strip(), "%y %m %d %H"
                )
            except BaseException:
                self.date = datetime.datetime.strptime(
                    content[0].strip(), "%y %m %d %H %M"
                )
            self.nlocs = int(content[1].strip())
            zz = 2
            for ii in range(zz, zz + self.nlocs):
                temploc = content[ii].strip()
                self.locs.append(ControlLoc(line=temploc))
            zz += self.nlocs
            self.run_duration = content[zz].strip()
            self.vertical_motion = content[zz + 1].strip()
            self.ztop = content[zz + 2].strip()
            self.num_met = int(content[zz + 3].strip())
            zz = zz + 4
            for ii in range(zz, zz + 2 * self.num_met, 2):
                self.metdirs.append(content[ii].strip())
                self.metfiles.append(content[ii + 1].strip())
            zz = zz + 2 * self.num_met
            # if it is a trajectory control file then just
            # two more lines
            if self.rtype == "trajectory":
                self.outdir = content[zz]
                self.outfile = content[zz + 1]
                return "Traj"
            # this is end of trajectory file

            self.num_sp = int(content[zz])
            zz += 1
            for ii in range(zz, zz + 4 * self.num_sp, 4):
                lines = []
                spname = content[ii].strip()
                lines.append(content[ii + 1])
                lines.append(content[ii + 2])
                lines.append(content[ii + 3])
                sptemp = Species(spname)
                if sptemp.definition(lines):
                    self.species.append(sptemp)
            zz += 4 * self.num_sp
            self.num_grids = int(content[zz].strip())
            self.concgrids = []
            for ii in range(zz, zz + 10 * self.num_grids, 10):
                lines = []
                spname = content[ii].strip()
                for kk in range(1, 11):
                    lines.append(content[ii + kk])
                sptemp = ConcGrid(spname)
                if sptemp.definition(lines):
                    self.concgrids.append(sptemp)
            zz += 10 * self.num_grids
            zz += 1
            temp = int(content[zz].strip())
            if temp != self.num_sp:
                print(
                    "warning: number of species for deposition",
                    " not equal to number of species",
                )
            nn = 0
            for ii in range(zz, zz + 5 * self.num_sp, 5):
                lines = []
                for kk in range(1, 6):
                    lines.append(content[ii + kk])
                self.species[nn].define_dep(lines)
                nn += 1
            if verbose:
                print("---------------------------")
                print("CONTROL FILE")
                print("release start date", self.date)
                print("release locations", self.locs)
                print("run time", self.run_duration)
                print("vertical motion", self.vertical_motion)
                print("Top of model domain", self.ztop)
                print("Num of met grids ", self.num_met)
                print("Met directories ", self.metdirs)
                print("Met files ", self.metfiles)
                print("Num of species ", self.num_sp)
                kk = 1
                for sp in self.species:
                    print("-----Species ", str(kk), "---------")
                    print(sp.strpollutant())
                    print(sp.strdep())
                    kk += 1
                    print("--------------")
                kk = 1
                for grid in self.concgrids:
                    print("-----Concentration Grid ", str(kk), "---------")
                    print(grid)
                    kk += 1
                    print("--------------")
                print("---------------------------")
        return True


def roundtime(dto):
    """rounds input datetime to day at 00 H"""
    return datetime.datetime(dto.year, dto.month, dto.day, 0, 0)


def getmetfiles(
        sdate,
        runtime,
        mfmt,
        warn_file="MetFileWarning.txt",
        mdir="./",
<<<<<<< HEAD
        ):
=======
):
>>>>>>> d3bf8934
    """
       INPUTS:
       sdate : start date (datetime object)
       runtime : int (hours)
       mdir : str directory where files are to be found
       mft  : str filename format such as

       OUTPUT:
       mfiles : list strings
       names of files that cover the time from sdate to sdate + runtime.
    """
    dt = datetime.timedelta(
        days=1)  # step throgh file names one day at a time.
    mfiles = []
    edate = sdate
    end_date = sdate + datetime.timedelta(hours=runtime)
    notdone = True
    if mdir[-1] != "/":
        mdir += "/"
    while notdone:
        temp = edate.strftime(mfmt)
        if not path.isfile(mdir + temp):
            with open(warn_file, "a") as fid:
                fid.write(
                    "WARNING " +
                    mdir +
                    temp +
                    " meteorological file does not exist\n")
        else:
            mfiles.append(temp)
        edate = edate + dt
        if roundtime(edate) > roundtime(end_date):
            notdone = False
    # return mdir, mfiles
    mfiles = list(set(mfiles))
    return mfiles<|MERGE_RESOLUTION|>--- conflicted
+++ resolved
@@ -77,7 +77,6 @@
     """
 
     def __init__(
-<<<<<<< HEAD
             self,
             name,
             levels=None,
@@ -95,25 +94,6 @@
             sampletype=0,
             interval=(-1, -1),
         ):
-=======
-        self,
-        name,
-        levels=None,
-        centerlat=0.0,
-        centerlon=0.0,
-        latdiff=-1.0,
-        londiff=-1.0,
-        latspan=90.0,
-        lonspan=360.0,
-        outdir="./",
-        outfile="cdump",
-        nlev=-1,
-        sample_start="00 00 00 00 00",
-        sample_stop="00 00 00 00 00",
-        sampletype=0,
-        interval=(-1, -1),
-    ):
->>>>>>> d3bf8934
 
         # self.name, self.levels, self.centerlat, self.centerlon,
         # self.latdiff, self.londiff, self.latspan, self.lonspan,
@@ -194,13 +174,8 @@
         note = ""
         if pnotes:
             note = "  #Concentration Grid Center (latitude longitude)"
-<<<<<<< HEAD
         returnstr = "{:.4f}".format(self.centerlat) + " " + \
             "{:.4f}".format(self.centerlon) + note + "\n"
-=======
-        returnstr = str(self.centerlat) + " " + \
-            str(self.centerlon) + note + "\n"
->>>>>>> d3bf8934
         if pnotes:
             note = "  #Concentration grid spacing (degrees latitude longitude)"
         returnstr += str(self.latdiff) + " " + str(self.londiff) + note + "\n"
@@ -407,7 +382,6 @@
         return Species.total
 
     def __init__(
-<<<<<<< HEAD
             self,
             name,
             psize=0,
@@ -421,21 +395,6 @@
             decay="0.0",
             resuspension="0.0",
         ):
-=======
-        self,
-        name,
-        psize=0,
-        rate="1",
-        duration=-1,
-        density=2.5,
-        shape=1,
-        date="00 00 00 00 00",
-        wetdepstr="0.0 0.0 0.0",
-        vel="0.0 0.0 0.0 0.0 0.0",
-        decay="0.0",
-        resuspension="0.0",
-    ):
->>>>>>> d3bf8934
 
         self.name = name
         self.rate = rate
@@ -657,7 +616,6 @@
         """creates dictionary with description of namelist parameters
         """
         self.descrip["ichem"] = (
-<<<<<<< HEAD
             "Chemistry conversion modules.\n"+
             "0:none, 1:matrix , 2:convert, 3:dust"
         )
@@ -668,36 +626,24 @@
         )
         self.descrip["kmixd"] = (
             "Mixed layer obtained from \n"+
-=======
-            "Chemistry conversion modules.",
-            "0:none, 1:matrix , 2:convert, 3:dust",
-        )
-        self.descrip["qcycle"] = "Cycling of emission hours"
-        self.descrip["delt"] = (
-            "integration time step",
-            " (0=autoset, >0= constant ,<0=minimum)",
-        )
-        self.descrip["kmixd"] = (
-            "Mixed layer obtained from ",
->>>>>>> d3bf8934
             " 0:input, 1:temperature, 2: TKE",
         )
         self.descrip["kmix0"] = "mixing depth. 250 minimum"
         self.descrip["kzmis"] = (
-            "Vertical mixing profile.",
-            " 0:No adjustments.",
-            " 1: vertical diffusivity in PBL single",
-            " average value",
+            "Vertical mixing profile." +
+            " 0:No adjustments." + 
+            " 1: vertical diffusivity in PBL single" +
+            " average value"
         )
         self.descrip["kbls"] = (
-            "Stability computed by" "(1) Heat and momentum fluxes,",
-            " 2: Wind and temperature profiles",
+            "Stability computed by" "(1) Heat and momentum fluxes,"+
+            " 2: Wind and temperature profiles"+
         )
         self.descrip["kblt"] = (
-            "Flag to set vertical turbulence computational",
-            "method. 1:Beljaars/Holtslag",
-            "(2):Kanthar/Clayson ",
-            " 3:TKE field 4:Velocity Variances",
+            "Flag to set vertical turbulence computational"+
+            "method. 1:Beljaars/Holtslag"+
+            "(2):Kanthar/Clayson "+
+            " 3:TKE field 4:Velocity Variances"
         )
         self.descrip["initd"] = "defines particle or puff mode"
 
@@ -736,13 +682,9 @@
         for line in content:
             if "=" in line:
                 temp = line.strip().split("=")
-<<<<<<< HEAD
                 key = temp[0].strip()
                 if not case_sensitive: key = key.lower()
                 self.nlist[key] = temp[1].strip(",")
-=======
-                self.nlist[temp[0].strip()] = temp[1].strip(",")
->>>>>>> d3bf8934
 
     def write(self, order=None, gem=False, verbose=False):
         """ if gem=True then will write &GENPARM at beginning of file rather than &SETUP"""
@@ -1212,11 +1154,7 @@
         mfmt,
         warn_file="MetFileWarning.txt",
         mdir="./",
-<<<<<<< HEAD
         ):
-=======
-):
->>>>>>> d3bf8934
     """
        INPUTS:
        sdate : start date (datetime object)
